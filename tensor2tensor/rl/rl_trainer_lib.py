# coding=utf-8
# Copyright 2018 The Tensor2Tensor Authors.
#
# Licensed under the Apache License, Version 2.0 (the "License");
# you may not use this file except in compliance with the License.
# You may obtain a copy of the License at
#
#     http://www.apache.org/licenses/LICENSE-2.0
#
# Unless required by applicable law or agreed to in writing, software
# distributed under the License is distributed on an "AS IS" BASIS,
# WITHOUT WARRANTIES OR CONDITIONS OF ANY KIND, either express or implied.
# See the License for the specific language governing permissions and
# limitations under the License.

"""Library for training of RL agent with PPO algorithm."""

from __future__ import absolute_import

import functools
import os

# Dependency imports

import gym


from tensor2tensor import models  # pylint: disable=unused-import
from tensor2tensor.models.research import rl  # pylint: disable=unused-import
from tensor2tensor.rl import collect
from tensor2tensor.rl import ppo
from tensor2tensor.rl.envs import atari_wrappers
from tensor2tensor.rl.envs import utils

import tensorflow as tf


def define_train(hparams, environment_spec, event_dir):
  """Define the training setup."""
  if isinstance(environment_spec, str):
    env_lambda = lambda: gym.make(environment_spec)
  else:
    env_lambda = environment_spec
  policy_lambda = hparams.network
  env = env_lambda()
  action_space = env.action_space

  batch_env = utils.define_batch_env(env_lambda, hparams.num_agents)

  policy_factory = tf.make_template(
      "network",
      functools.partial(policy_lambda, action_space, hparams))

  with tf.variable_scope("train"):
    memory, collect_summary = collect.define_collect(
        policy_factory, batch_env, hparams, eval_phase=False)
  ppo_summary = ppo.define_ppo_epoch(memory, policy_factory, hparams)
  summary = tf.summary.merge([collect_summary, ppo_summary])

  with tf.variable_scope("eval"):
    eval_env_lambda = env_lambda
    if event_dir and hparams.video_during_eval:
      # Some environments reset environments automatically, when reached done
      # state. For them we shall record only every second episode.
      d = 2 if env_lambda().metadata.get("semantics.autoreset") else 1
      eval_env_lambda = lambda: gym.wrappers.Monitor(  # pylint: disable=g-long-lambda
          env_lambda(), event_dir, video_callable=lambda i: i % d == 0)
    wrapped_eval_env_lambda = lambda: utils.EvalVideoWrapper(eval_env_lambda())
    _, eval_summary = collect.define_collect(
<<<<<<< HEAD
      policy_factory,
      utils.define_batch_env(wrapped_eval_env_lambda, hparams.num_eval_agents,
                             xvfb=hparams.video_during_eval),
      hparams, eval_phase=True)
  return summary, eval_summary, policy_factory


def train(hparams, environment_spec, event_dir=None):
  if environment_spec == "stacked_pong":
    environment_spec = lambda: atari_wrappers.wrap_atari(
      gym.make("PongNoFrameskip-v4"), warp=False, frame_skip=4, frame_stack=False)
  train_summary_op, eval_summary_op, _ = define_train(hparams, environment_spec,
                                                      event_dir)
=======
        policy_factory,
        utils.define_batch_env(wrapped_eval_env_lambda, hparams.num_eval_agents,
                               xvfb=hparams.video_during_eval),
        hparams, eval_phase=True)
  return summary, eval_summary


def train(hparams, environment_spec, event_dir=None):
  """Train."""
  train_summary_op, eval_summary_op = define_train(hparams, environment_spec,
                                                   event_dir)
>>>>>>> 5c0d89e8

  if event_dir:
    summary_writer = tf.summary.FileWriter(
        event_dir, graph=tf.get_default_graph(), flush_secs=60)
    model_saver = tf.train.Saver()
  else:
    summary_writer = None
    model_saver = None

  with tf.Session() as sess:
    sess.run(tf.global_variables_initializer())
    for epoch_index in range(hparams.epochs_num):
      summary = sess.run(train_summary_op)
      if summary_writer:
        summary_writer.add_summary(summary, epoch_index)
      if (hparams.eval_every_epochs and
          epoch_index % hparams.eval_every_epochs == 0):
        summary = sess.run(eval_summary_op)
        if summary_writer:
          summary_writer.add_summary(summary, epoch_index)
      if model_saver and hparams.save_models_every_epochs and epoch_index % hparams.save_models_every_epochs == 0:
        model_saver.save(sess, os.path.join(event_dir, "model{}.ckpt".format(epoch_index)))<|MERGE_RESOLUTION|>--- conflicted
+++ resolved
@@ -67,34 +67,20 @@
           env_lambda(), event_dir, video_callable=lambda i: i % d == 0)
     wrapped_eval_env_lambda = lambda: utils.EvalVideoWrapper(eval_env_lambda())
     _, eval_summary = collect.define_collect(
-<<<<<<< HEAD
-      policy_factory,
-      utils.define_batch_env(wrapped_eval_env_lambda, hparams.num_eval_agents,
-                             xvfb=hparams.video_during_eval),
-      hparams, eval_phase=True)
+        policy_factory,
+        utils.define_batch_env(wrapped_eval_env_lambda, hparams.num_eval_agents,
+                               xvfb=hparams.video_during_eval),
+        hparams, eval_phase=True)
   return summary, eval_summary, policy_factory
 
 
 def train(hparams, environment_spec, event_dir=None):
+  """Train."""
   if environment_spec == "stacked_pong":
     environment_spec = lambda: atari_wrappers.wrap_atari(
       gym.make("PongNoFrameskip-v4"), warp=False, frame_skip=4, frame_stack=False)
   train_summary_op, eval_summary_op, _ = define_train(hparams, environment_spec,
                                                       event_dir)
-=======
-        policy_factory,
-        utils.define_batch_env(wrapped_eval_env_lambda, hparams.num_eval_agents,
-                               xvfb=hparams.video_during_eval),
-        hparams, eval_phase=True)
-  return summary, eval_summary
-
-
-def train(hparams, environment_spec, event_dir=None):
-  """Train."""
-  train_summary_op, eval_summary_op = define_train(hparams, environment_spec,
-                                                   event_dir)
->>>>>>> 5c0d89e8
-
   if event_dir:
     summary_writer = tf.summary.FileWriter(
         event_dir, graph=tf.get_default_graph(), flush_secs=60)
