# coding=utf-8
# Copyright 2018 The Tensor2Tensor Authors.
#
# Licensed under the Apache License, Version 2.0 (the "License");
# you may not use this file except in compliance with the License.
# You may obtain a copy of the License at
#
#     http://www.apache.org/licenses/LICENSE-2.0
#
# Unless required by applicable law or agreed to in writing, software
# distributed under the License is distributed on an "AS IS" BASIS,
# WITHOUT WARRANTIES OR CONDITIONS OF ANY KIND, either express or implied.
# See the License for the specific language governing permissions and
# limitations under the License.
"""Data generators for Gym environments."""

from __future__ import absolute_import
from __future__ import division
from __future__ import print_function

import math
import os
import gym
import numpy as np

# We need gym_utils for the game environments defined there.
from tensor2tensor.data_generators import gym_utils  # pylint: disable=unused-import

from tensorflow.contrib.training import HParams
from tensor2tensor.data_generators import problem
from tensor2tensor.data_generators import video_utils
from tensor2tensor.models.research import rl
from tensor2tensor.rl import collect
from tensor2tensor.rl.envs import tf_atari_wrappers
from tensor2tensor.utils import metrics
from tensor2tensor.utils import registry
import tensorflow as tf


flags = tf.flags
FLAGS = flags.FLAGS


flags.DEFINE_string("agent_policy_path", None, "File with model for agent.")
flags.DEFINE_string("autoencoder_path", None,
                    "File with model for autoencoder.")
flags.DEFINE_boolean("only_use_ae_for_policy", False,
                     "Whether to only use the autoencoder for the policy and "
                     "still write out full-resolution frames.")


def standard_atari_env_spec(env):
  """Parameters of environment specification."""
  standard_wrappers = [[tf_atari_wrappers.MaxAndSkipWrapper, {"skip": 4}]]
  env_lambda = None
  if isinstance(env, str):
    env_lambda = lambda: gym.make(env)
  if callable(env):
    env_lambda = env
  assert env is not None, "Unknown specification of environment"

  return tf.contrib.training.HParams(env_lambda=env_lambda,
                                     wrappers=standard_wrappers,
                                     simulated_env=False)


class GymDiscreteProblem(video_utils.VideoProblem):
  """Gym environment with discrete actions and rewards."""

  def __init__(self, *args, **kwargs):
    super(GymDiscreteProblem, self).__init__(*args, **kwargs)
    self._env = None
    self.debug_dump_frames_path = "debug_frames_env"
    self.settable_num_steps = 5000

    self.environment_spec = self.get_environment_spec()
    self.eval_phase = False

    self._internal_memory_size = 20
    self._internal_memory_force_beginning_resets = False
    self._session = None

  def _setup(self):
    collect_hparams = rl.ppo_pong_base()
    collect_hparams.add_hparam("environment_spec", self.environment_spec)
    collect_hparams.add_hparam("force_beginning_resets",
                               self._internal_memory_force_beginning_resets)
    collect_hparams.epoch_length = self._internal_memory_size
    collect_hparams.num_agents = 1

    if not FLAGS.agent_policy_path:
      collect_hparams.policy_network = rl.random_policy_fun

    with tf.variable_scope(tf.get_variable_scope(), reuse=tf.AUTO_REUSE):
      self.collect_memory, self.collect_trigger_op, collect_init \
        = collect.define_collect(collect_hparams, scope="gym_problems",
                                 collect_level=0, eval_phase=self.eval_phase)

    self._session = tf.Session()
    collect_init(self._session)
    self._session.run(tf.global_variables_initializer())

  @property
  def random_skip(self):
    return False

  def generate_samples(self, data_dir, tmp_dir, unused_dataset_split):
    self._setup()
    self.debug_dump_frames_path = os.path.join(
        data_dir, self.debug_dump_frames_path)

    with self._session as sess:
      self.restore_networks(sess)
      pieces_generated = 0
      memory_index = 0
      memory = None
      while pieces_generated < self.num_steps:
        if memory is None or memory_index >= self._internal_memory_size:
          memory = sess.run(self.collect_memory)
          memory_index = 0
        data = [memory[i][memory_index][0] for i in range(4)]
        memory_index += 1
        observation, reward, done, action = data
        print("Data:{}".format(data[1:]))
        observation = observation.astype(np.uint8)

        debug_image = self.collect_statistics_and_generate_debug_image(pieces_generated,
                                                                       *data)

<<<<<<< HEAD
        ret_dict = {"frame": observation,
                    "image/format": ["png"],
                    "image/height": [self.frame_height],
                    "image/width": [self.frame_width],
                    "action": [int(action)],
                    "done": [int(False)],
                    "reward": [int(reward) - self.min_reward]}
=======
        ret_dict = {
            "frame": observ,
            "frame_number": [int(pieces_generated)],
            "image/format": ["png"],
            "image/height": [self.frame_height],
            "image/width": [self.frame_width],
            "action": [int(action)],
            "done": [int(False)],
            "reward": [int(reward) - self.min_reward]
        }
>>>>>>> db558a58

        if debug_image is not None:
          ret_dict["image/debug"] = debug_image

        yield ret_dict
        pieces_generated += 1

  def restore_networks(self, sess):
    if FLAGS.agent_policy_path:
      model_saver = tf.train.Saver(
          tf.global_variables(".*network_parameters.*"))
      ckpts = tf.train.get_checkpoint_state(FLAGS.agent_policy_path)
      ckpt = ckpts.model_checkpoint_path
      model_saver.restore(sess, ckpt)

  def eval_metrics(self):
    eval_metrics = [metrics.Metrics.ACC, metrics.Metrics.ACC_PER_SEQ,
                    metrics.Metrics.IMAGE_RMSE]
    return eval_metrics

  @property
  def extra_reading_spec(self):
    """Additional data fields to store on disk and their decoders."""
    data_fields = {
        "frame_number": tf.FixedLenFeature([1], tf.int64),
        "action": tf.FixedLenFeature([1], tf.int64),
        "reward": tf.FixedLenFeature([1], tf.int64)
    }
    decoders = {
        "frame_number": tf.contrib.slim.tfexample_decoder.Tensor(
            tensor_key="frame_number"),
        "action": tf.contrib.slim.tfexample_decoder.Tensor(tensor_key="action"),
        "reward": tf.contrib.slim.tfexample_decoder.Tensor(tensor_key="reward"),
    }
    return data_fields, decoders

  def get_environment_spec(self):
    return standard_atari_env_spec(self.env_name)

  @property
  def is_generate_per_split(self):
    """Whether we have a train/test split or just hold out data."""
    return False  # Just hold out some generated data for evals.

  @property
  def env_name(self):
    """This is the name of the Gym environment for this problem."""
    raise NotImplementedError()

  @property
  def env(self):
    if self._env is None:
      self._env = gym.make(self.env_name)
    return self._env

  @property
  def num_actions(self):
    return self.env.action_space.n

  def collect_statistics_and_generate_debug_image(self, index,
                                                  observation,
                                                  reward,
                                                  done,
                                                  action):
    """This generates extra statistics and debug images"""
    raise NotImplementedError()

  @property
  def frame_height(self):
    return self.env.observation_space.shape[0]

  @property
  def frame_width(self):
    return self.env.observation_space.shape[1]

  @property
  def num_rewards(self):
    raise NotImplementedError()

  @property
  def num_steps(self):
    return self.settable_num_steps

  @property
  def total_number_of_frames(self):
    return self.num_steps

  @property
  def min_reward(self):
    raise NotImplementedError()

<<<<<<< HEAD
=======
  @property
  def num_testing_steps(self):
    return None

  @property
  def only_keep_videos_from_0th_frame(self):
    return False

>>>>>>> db558a58
  def get_action(self, observation=None):
    del observation
    return self.env.action_space.sample()

  def hparams(self, defaults, unused_model_hparams):
    p = defaults
    p.input_modality = {
        "inputs": ("video", 256),
        "input_reward": ("symbol:weights_all", self.num_rewards),
        "input_action": ("symbol:weights_all", self.num_actions)
    }
    p.target_modality = {
        "targets": ("video", 256),
        "target_reward": ("symbol:weights_all", self.num_rewards),
        "target_action": ("symbol:weights_all", self.num_actions)
    }
    p.input_space_id = problem.SpaceID.IMAGE
    p.target_space_id = problem.SpaceID.IMAGE


class GymAEDiscreteProblem(GymDiscreteProblem):
  pass


class BasicStatistics(object):
  """Keeps basic statistics to calculate mean reward """

  def __init__(self):
    self.sum_of_rewards = 0.0
    self.number_of_dones = 0



class GymRealDiscreteProblem(GymDiscreteProblem):
  def __init__(self, *args, **kwargs):
    super(GymRealDiscreteProblem, self).__init__(*args, **kwargs)
    self.statistics = BasicStatistics()

    self.make_extra_debug_info = False

  def collect_statistics_and_generate_debug_image(self, index, observation,
                                                  reward, done, action):
    """Collects info required to calculate mean reward."""

    self.statistics.sum_of_rewards += reward
    self.statistics.number_of_dones += int(done)

    debug_image = None

    return debug_image


class RewardPerSequenceStatistics(BasicStatistics):
  """This encapsulates all pieces required to calculate
  the correctness of rewards per sequence metric
  """

  def __init__(self):
    super(RewardPerSequenceStatistics, self).__init__()

    # data to calculate
    # correctness of rewards per sequence metric
    self.episode_sim_reward = 0.0
    self.episode_real_reward = 0.0,
    self.successful_episode_reward_predictions = 0
    self.report_reward_statistics_every = 10

    # auxiliary objects
    self.real_env = None
    self.real_ob = None


class GymSimulatedDiscreteProblem(GymDiscreteProblem):
  """Simulated gym environment with discrete actions and rewards."""

  def __init__(self, *args, **kwargs):
    self.simulated_environment = True
    self.debug_dump_frames_path = "debug_frames_sim"
    self.intrinsic_reward_scale = 0.0
    self.simulation_random_starts = False
    self.statistics = RewardPerSequenceStatistics()
    super(GymSimulatedDiscreteProblem, self).__init__(*args, **kwargs)

    # This is hackish way of introducing resets every
    # self.num_testing_steps. It cannot be done easily
    # using other ways as we do not control
    # the amount of skips induced but wrappers
    self._internal_memory_size = self.num_testing_steps
    self._internal_memory_force_beginning_resets = True
    env_spec = standard_atari_env_spec(self.env_name)
    real_env = env_spec.env_lambda()
    self.statistics.real_env = real_env

  def _setup(self):
    super(GymSimulatedDiscreteProblem, self)._setup()

    environment_spec = self.environment_spec
    hparams = HParams(video_num_input_frames=
                      environment_spec.video_num_input_frames,
                      video_num_target_frames=
                      environment_spec.video_num_target_frames,
                      environment_spec=environment_spec)

    initial_frames_problem = environment_spec.initial_frames_problem
    # initial_frames_problem.random_skip = False
    dataset = initial_frames_problem.dataset(
      tf.estimator.ModeKeys.TRAIN, FLAGS.data_dir,
      shuffle_files=False, hparams=hparams)
    dataset = dataset.map(lambda x: x["input_action"]).take(1)
    input_data_iterator = (
      dataset.batch(1).make_initializable_iterator())
    self._session.run(input_data_iterator.initializer)

    res = self._session.run(input_data_iterator.get_next())
    print("Actions:{}".format(res))
    self._initial_action = res[0, :, 0]
    self._reset_real_env()

  @property
  def initial_frames_problem(self):
    raise NotImplementedError()

  @property
  def num_input_frames(self):
    """Number of frames on input for real environment."""
    # TODO(lukaszkaiser): This must be equal to hparams.video_num_input_frames,
    # we should automate this to avoid bug in the future.
    return 4

  @property
  def video_num_target_frames(self):
    """Number of frames on input for real environment."""
    # TODO(piotrmilos): This must be equal to hparams.video_num_target_frames,
    # we should automate this to avoid bug in the future.
    return 1

  @property
  def num_testing_steps(self):
    return None

  def get_environment_spec(self):
    env_spec = standard_atari_env_spec(self.env_name)
    env_spec.simulated_env = True
    env_spec.add_hparam("simulation_random_starts",
                        self.simulation_random_starts)

    env_spec.add_hparam("intrinsic_reward_scale",
                        self.intrinsic_reward_scale)
    initial_frames_problem = registry.problem(self.initial_frames_problem)
    env_spec.add_hparam("initial_frames_problem", initial_frames_problem)
    env_spec.add_hparam("video_num_input_frames", self.num_input_frames)
    env_spec.add_hparam("video_num_target_frames", self.video_num_target_frames)

    return env_spec

  def _reset_real_env(self):
    stat = self.statistics
    stat.real_env.reset()
    for a in self._initial_action:
      stat.real_ob, _, _, _ = stat.real_env.step(a)

    stat.episode_sim_reward = 0.0
    stat.episode_real_reward = 0.0

  def collect_statistics_and_generate_debug_image(self, index,
                                                  observation,
                                                  reward, done, action):
    stat = self.statistics

    stat.sum_of_rewards += reward
    stat.number_of_dones += int(done)
    stat.episode_sim_reward += reward

    ob = np.ndarray.astype(observation, np.int)
    err = np.ndarray.astype(np.maximum(np.abs(
      stat.real_ob - ob, dtype=np.int) - 10, 0),
                            np.uint8)
    debug_im = np.concatenate([observation, stat.real_ob, err], axis=1)

    assert self._internal_memory_size==self.num_testing_steps and \
           self._internal_memory_force_beginning_resets, \
      "The collect memory should be set in force_beginning_resets mode" \
      "for the code below to work properly"

    if index%self._internal_memory_size == 0:
      if stat.episode_sim_reward == stat.episode_real_reward:
        stat.successful_episode_reward_predictions += 1
      self._reset_real_env()
    else:
      stat.real_ob, real_reward, _, _ = stat.real_env.step(action)
      stat.episode_real_reward += real_reward

    return debug_im

  def restore_networks(self, sess):
    super(GymSimulatedDiscreteProblem, self).restore_networks(sess)
    # TODO(blazej): adjust regexp for different models.
    # TODO(piotrmilos): move restoring networks to SimulatedBatchEnv.initialize
    env_model_loader = tf.train.Saver(tf.global_variables("next_frame*"))
    sess = tf.get_default_session()

    ckpts = tf.train.get_checkpoint_state(FLAGS.output_dir)
    ckpt = ckpts.model_checkpoint_path
    env_model_loader.restore(sess, ckpt)


@registry.register_problem
class GymPongRandom(GymDiscreteProblem):
  """Pong game, random actions."""

  # Hard-coding num_actions, frame_height, frame_width to avoid loading
  # libale.so file.
  @property
  def num_actions(self):
    return 6

  @property
  def frame_height(self):
    return 210

  @property
  def frame_width(self):
    return 160

  @property
  def env_name(self):
    return "PongDeterministic-v4"

  @property
  def min_reward(self):
    return -1

  @property
  def num_rewards(self):
    return 3


@registry.register_problem
class GymWrappedPongRandom(GymDiscreteProblem):
  """Pong game, random actions."""

  @property
  def env_name(self):
    return "T2TPongWarmUp20RewSkip200Steps-v1"

  @property
  def min_reward(self):
    return -1

  @property
  def num_rewards(self):
    return 3


@registry.register_problem
class GymWrappedLongPongRandom(GymDiscreteProblem):
  """Pong game, random actions."""

  @property
  def env_name(self):
    return "T2TPongWarmUp20RewSkip2000Steps-v1"

  @property
  def min_reward(self):
    return -1

  @property
  def num_rewards(self):
    return 3

  @property
  def num_testing_steps(self):
    return 100


@registry.register_problem
class GymWrappedBreakoutRandom(GymDiscreteProblem):
  """Pong game, random actions."""

  @property
  def env_name(self):
    return "T2TBreakoutWarmUp20RewSkip500Steps-v1"

  @property
  def min_reward(self):
    return -1

  @property
  def num_rewards(self):
    return 3


@registry.register_problem
class GymSimulatedDiscreteProblemWithAgentOnPong(
  GymSimulatedDiscreteProblem, GymPongRandom):

  @property
  def initial_frames_problem(self):
    return "gym_discrete_problem_with_agent_on_pong"

  @property
  def num_testing_steps(self):
    return 100



@registry.register_problem
class GymFreewayRandom(GymDiscreteProblem):
  """Freeway game, random actions."""

  @property
  def env_name(self):
    return "FreewayDeterministic-v4"

  @property
  def min_reward(self):
    return 0

  @property
  def num_rewards(self):
    return 2


@registry.register_problem
class GymDiscreteProblemWithAgentOnPong(
  GymRealDiscreteProblem, GymPongRandom):
  pass


@registry.register_problem
class GymSimulatedDiscreteProblemWithAgentOnWrappedPong(
  GymSimulatedDiscreteProblem, GymWrappedPongRandom):

  @property
  def initial_frames_problem(self):
    return "gym_discrete_problem_with_agent_on_wrapped_pong"

  @property
  def num_testing_steps(self):
    return 100



@registry.register_problem
class GymDiscreteProblemWithAgentOnWrappedLongPong(
  GymRealDiscreteProblem, GymWrappedLongPongRandom):
  pass


@registry.register_problem
class GymDiscreteProblemWithAgentOnWrappedLongPongAe(  # with autoencoder
  GymDiscreteProblemWithAgentOnWrappedLongPong):
  pass


@registry.register_problem
class GymSimulatedDiscreteProblemWithAgentOnWrappedLongPong(
  GymSimulatedDiscreteProblem, GymWrappedLongPongRandom):

  @property
  def initial_frames_problem(self):
    return "gym_discrete_problem_with_agent_on_wrapped_long_pong"

  @property
  def num_testing_steps(self):
    return 100



@registry.register_problem
class GymDiscreteProblemWithAgentOnWrappedBreakout(
  GymRealDiscreteProblem, GymWrappedBreakoutRandom):
  pass


@registry.register_problem
class GymDiscreteProblemWithAgentOnWrappedBreakoutAe(
  GymDiscreteProblemWithAgentOnWrappedBreakout):
  pass


@registry.register_problem
class GymSimulatedDiscreteProblemWithAgentOnWrappedBreakout(
  GymSimulatedDiscreteProblem, GymWrappedBreakoutRandom):

  @property
  def initial_frames_problem(self):
    return "gym_discrete_problem_with_agent_on_wrapped_breakout"

  @property
  def num_testing_steps(self):
    return 100



@registry.register_problem
class GymDiscreteProblemWithAgentOnWrappedPong(
  GymRealDiscreteProblem, GymWrappedPongRandom):
  """GymDiscreteProblemWithAgentOnWrappedPong."""

  # Hard-coding num_actions, frame_height, frame_width to avoid loading
  # libale.so file.
  @property
  def num_actions(self):
    return 6

  @property
  def frame_height(self):
    if not FLAGS.autoencoder_path:
      return 210
    return int(math.ceil(210 / self.autoencoder_factor))

  @property
  def frame_width(self):
    if not FLAGS.autoencoder_path:
      return 160
    return int(math.ceil(160 / self.autoencoder_factor))


@registry.register_problem
class GymDiscreteProblemWithAgentOnWrappedPongAe(  # With autoencoder.
  GymDiscreteProblemWithAgentOnWrappedPong):
  pass


@registry.register_problem
class GymSimulatedDiscreteProblemWithAgentOnFreeway(
  GymSimulatedDiscreteProblem, GymFreewayRandom):

  @property
  def initial_frames_problem(self):
    return "gym_discrete_problem_with_agent_on_freeway"

  @property
  def num_testing_steps(self):
    return 100



@registry.register_problem
class GymDiscreteProblemWithAgentOnFreeway(
  GymRealDiscreteProblem, GymFreewayRandom):
  """Freeway with agent."""

  # Hard-coding num_actions, frame_height, frame_width to avoid loading
  # libale.so file.
  @property
  def num_actions(self):
    return 3

  @property
  def frame_height(self):
    if not FLAGS.autoencoder_path:
      return 210
    return int(math.ceil(210 / self.autoencoder_factor))

  @property
  def frame_width(self):
    if not FLAGS.autoencoder_path:
      return 160
    return int(math.ceil(160 / self.autoencoder_factor))


@registry.register_problem
class GymDiscreteProblemWithAgentOnFreewayAe(  # with autoencoder
  GymDiscreteProblemWithAgentOnFreeway):
  pass<|MERGE_RESOLUTION|>--- conflicted
+++ resolved
@@ -126,18 +126,8 @@
 
         debug_image = self.collect_statistics_and_generate_debug_image(pieces_generated,
                                                                        *data)
-
-<<<<<<< HEAD
-        ret_dict = {"frame": observation,
-                    "image/format": ["png"],
-                    "image/height": [self.frame_height],
-                    "image/width": [self.frame_width],
-                    "action": [int(action)],
-                    "done": [int(False)],
-                    "reward": [int(reward) - self.min_reward]}
-=======
         ret_dict = {
-            "frame": observ,
+            "frame": observation,
             "frame_number": [int(pieces_generated)],
             "image/format": ["png"],
             "image/height": [self.frame_height],
@@ -146,7 +136,6 @@
             "done": [int(False)],
             "reward": [int(reward) - self.min_reward]
         }
->>>>>>> db558a58
 
         if debug_image is not None:
           ret_dict["image/debug"] = debug_image
@@ -238,8 +227,6 @@
   def min_reward(self):
     raise NotImplementedError()
 
-<<<<<<< HEAD
-=======
   @property
   def num_testing_steps(self):
     return None
@@ -248,7 +235,6 @@
   def only_keep_videos_from_0th_frame(self):
     return False
 
->>>>>>> db558a58
   def get_action(self, observation=None):
     del observation
     return self.env.action_space.sample()
